"""Timing model objects.

Defines the basic timing model interface classes.
"""
from __future__ import absolute_import, division, print_function

import abc
import copy
import inspect
from collections import defaultdict

import astropy.time as time
import astropy.units as u
import numpy as np
import six
from astropy import log

from pint import dimensionless_cycles
from pint.models.parameter import strParameter, maskParameter
from pint.phase import Phase
from pint.utils import PrefixError, interesting_lines, lines_of, split_prefixed_name


__all__ = ["DEFAULT_ORDER", "TimingModel"]
# Parameters or lines in parfiles we don't understand but shouldn't
# complain about. These are still passed to components so that they
# can use them if they want to.
#
# Other unrecognized parameters produce warnings and possibly indicate
# errors in the par file.
#
# Comparisons with keywords in par file lines is done in a case insensitive way.
ignore_params = set(
    [
        "START",
        "FINISH",
        "CLK",
        "EPHVER",
        "UNITS",
        "TIMEEPH",
        "T2CMETHOD",
        "CORRECT_TROPOSPHERE",
        "DILATEFREQ",
        "NTOA",
        "CLOCK",
        "TRES",
        "TZRMJD",
        "TZRFRQ",
        "TZRSITE",
        "NITS",
        "IBOOT",
        "BINARY",
        "CHI2R",
        "MODE",
        "INFO",
        "PLANET_SHAPIRO2",
        #    'NE_SW', 'NE_SW2',
    ]
)

ignore_prefix = set(["DMXF1_", "DMXF2_", "DMXEP_"])  # DMXEP_ for now.

DEFAULT_ORDER = [
    "astrometry",
    "jump_delay",
    "solar_system_shapiro",
    "solar_wind",
    "dispersion_constant",
    "dispersion_dmx",
    "pulsar_system",
    "frequency_dependent",
    "absolute_phase",
    "spindown",
    "phase_jump",
    "wave",
]


class TimingModel(object):
    """Base class for timing models and components.

    Base-level object provides an interface for implementing pulsar timing
    models. A timing model contains different model components, for example
    astrometry delays and spindown phase. All the components will be stored in
    a dictionary by category. Each category is kept as an ordered list.

    Parameters
    ----------
    name: str, optional
        The name of the timing model.
    components: list of Component, optional
        The model components for timing model. The order of the components in
        timing model will follow the order of input.

    Notes
    -----
    PINT models pulsar pulse time of arrival at observer from its emission process and
    propagation to observer. Emission generally modeled as pulse 'Phase' and propagation.
    'time delay'. In pulsar timing different astrophysics phenomenons are separated to
    time model components for handling a specific emission or propagation effect.

    All timing model component classes should subclass this timing model base class.
    Each timing model component generally requires the following parts:

        - Timing Parameters
        - Delay/Phase functions which implements the time delay and phase.
        - Derivatives of delay and phase respect to parameter for fitting toas.

    Each timing parameters are stored as TimingModel attribute in the type of
    :class:`pint.models.parameter.Parameter` delay or phase and its derivatives are implemented
    as TimingModel Methods.

    Attributes
    ----------
    name : str
        The name of the timing model
    component_types : list
        A list of the distinct categories of component. For example,
        delay components will be register as 'DelayComponent'.
    top_level_params : list
        Names of parameters belonging to the TimingModel as a whole
        rather than to any particular component.

    """

    def __init__(self, name="", components=[]):
        if not isinstance(name, str):
            raise ValueError(
                "First parameter should be the model name, was {!r}".format(name)
            )
        self.name = name
        self.introduces_correlated_errors = False
        self.component_types = []
        self.top_level_params = []
        self.add_param_from_top(
            strParameter(
                name="PSR", description="Source name", aliases=["PSRJ", "PSRB"]
            ),
            "",
        )
        self.add_param_from_top(
            strParameter(name="TRACK", description="Tracking Information"), ""
        )
        self.add_param_from_top(
            strParameter(name="EPHEM", description="Ephemeris to use"), ""
        )
        self.add_param_from_top(
            strParameter(name="UNITS", description="Units (TDB assumed)"), ""
        )

        for cp in components:
            self.add_component(cp, validate=False)

    def __repr__(self):
        return "{}(\n  {}\n)".format(
            self.__class__.__name__,
            ",\n  ".join(str(v) for k, v in sorted(self.components.items())),
        )

    def __str__(self):
        return self.as_parfile()

    def setup(self):
        """Run setup methods od all components."""
        for cp in self.components.values():
            cp.setup()

    def validate(self):
        """ Validate component setup.
            The checks includes:
            - Required parameters
            - Parameter values
        """
        for cp in self.components.values():
            cp.validate()

    # def __str__(self):
    #    result = ""
    #    comps = self.components
    #    for k, cp in list(comps.items()):
    #        result += "In component '%s'" % k + "\n\n"
    #        for pp in cp.params:
    #            result += str(getattr(cp, pp)) + "\n"
    #    return result

    def __getattr__(self, name):
        try:
            if six.PY2:
                return super(TimingModel, self).__getattribute__(name)
            else:
                return super().__getattribute__(name)
        except AttributeError:
            # Note that there is a complex series of fallbacks that can wind up
            # here - for example if a property inadvertently raises an
            # AttributeError it looks like it's missing entirely
            errmsg = "'TimingModel' object and its component has no attribute"
            errmsg += " '%s'." % name
            try:
                if six.PY2:
                    cp = super(TimingModel, self).__getattribute__("search_cmp_attr")(
                        name
                    )
                else:
                    cp = super().__getattribute__("search_cmp_attr")(name)
                if cp is not None:
                    return super(cp.__class__, cp).__getattribute__(name)
                else:
                    raise AttributeError(errmsg)
            except:
                raise AttributeError(errmsg)

    @property
    def params(self):
        """List of all parameter names in this model and all its components (order is arbitrary)."""
        p = self.top_level_params
        for cp in self.components.values():
            p = p + cp.params
        return p

    @property
    def params_ordered(self):
        """List of all parameter names in this model and all its components, in a sensible order."""

        # Define the order of components in the list
        # Any not included will be printed between the first and last set.
        start_order = ["astrometry", "spindown", "dispersion"]
        last_order = ["jump_delay"]
        compdict = self.get_components_by_category()
        used_cats = []
        pstart = self.top_level_params.copy()
        for cat in start_order:
            if cat in list(compdict.keys()):
                cp = compdict[cat]
                for cpp in cp:
                    pstart += cpp.params
                used_cats.append(cat)
            else:
                continue

        pend = []
        for cat in last_order:
            if cat in list(compdict.keys()):
                cp = compdict[cat]
                for cpp in cp:
                    pend += cpp.parms
                used_cats.append(cat)
            else:
                continue

        # Now collect any components that haven't already been included in the list
        pmid = []
        for cat in list(compdict.keys()):
            if cat in used_cats:
                continue
            else:
                cp = compdict[cat]
                for cpp in cp:
                    pmid += cpp.params
                used_cats.append(cat)

        return pstart + pmid + pend

    @property
    def components(self):
        """All the components indexed by name."""
        comps = {}
        if six.PY2:
            type_list = super(TimingModel, self).__getattribute__("component_types")
        else:
            type_list = super().__getattribute__("component_types")
        for ct in type_list:
            if six.PY2:
                cps_list = super(TimingModel, self).__getattribute__(ct + "_list")
            else:
                cps_list = super().__getattribute__(ct + "_list")
            for cp in cps_list:
                comps[cp.__class__.__name__] = cp
        return comps

    @property
    def delay_funcs(self):
        """List of all delay functions."""
        dfs = []
        for d in self.DelayComponent_list:
            dfs += d.delay_funcs_component
        return dfs

    @property
    def phase_funcs(self):
        """List of all phase functions."""
        pfs = []
        for p in self.PhaseComponent_list:
            pfs += p.phase_funcs_component
        return pfs

    @property
    def has_correlated_errors(self):
        """Whether or not this model has correlated errors."""
        if "NoiseComponent" in self.component_types:
            for nc in self.NoiseComponent_list:
                # recursive if necessary
                if nc.introduces_correlated_errors:
                    return True
        return False

    @property
    def covariance_matrix_funcs(self,):
        """List of covariance matrix functions."""
        cvfs = []
        if "NoiseComponent" in self.component_types:
            for nc in self.NoiseComponent_list:
                cvfs += nc.covariance_matrix_funcs
        return cvfs

    @property
    def scaled_sigma_funcs(self,):
        """List of scaled uncertainty functions."""
        ssfs = []
        if "NoiseComponent" in self.component_types:
            for nc in self.NoiseComponent_list:
                ssfs += nc.scaled_sigma_funcs
        return ssfs

    @property
    def basis_funcs(self,):
        """List of scaled uncertainty functions."""
        bfs = []
        if "NoiseComponent" in self.component_types:
            for nc in self.NoiseComponent_list:
                bfs += nc.basis_funcs
        return bfs

    @property
    def phase_deriv_funcs(self):
        """List of derivative functions for phase components."""
        return self.get_deriv_funcs("PhaseComponent")

    @property
    def delay_deriv_funcs(self):
        """List of derivative functions for delay components."""
        return self.get_deriv_funcs("DelayComponent")

    @property
    def d_phase_d_delay_funcs(self):
        """List of d_phase_d_delay functions."""
        Dphase_Ddelay = []
        for cp in self.PhaseComponent_list:
            Dphase_Ddelay += cp.phase_derivs_wrt_delay
        return Dphase_Ddelay

    def get_deriv_funcs(self, component_type):
        """Return dictionary of derivative functions."""
        deriv_funcs = defaultdict(list)
        for cp in getattr(self, component_type + "_list"):
            for k, v in cp.deriv_funcs.items():
                deriv_funcs[k] += v
        return dict(deriv_funcs)

    def search_cmp_attr(self, name):
        """Search for an attribute in all components.

        Return the component, or None.

        If multiple components have same attribute, it will return the first
        component.

        """
        for cp in list(self.components.values()):
            try:
                super(cp.__class__, cp).__getattribute__(name)
                return cp
            except AttributeError:
                continue

    def get_component_type(self, component):
        """A function to identify the component object's type.

        Parameters
        ----------
        component: component instance
           The component object need to be inspected.

        Note
        ----
        Since a component can be an inheritance from other component We inspect
        all the component object bases. "inspect getmro" method returns the
        base classes (including 'object') in method resolution order. The
        third level of inheritance class name is what we want.
        Object --> component --> TypeComponent. (i.e. DelayComponent)
        This class type is in the third to the last of the getmro returned
        result.

        """
        # check component type
        comp_base = inspect.getmro(component.__class__)
        if comp_base[-2].__name__ != "Component":
            raise TypeError(
                "Class '%s' is not a Component type class."
                % component.__class__.__name__
            )
        elif len(comp_base) < 3:
            raise TypeError(
                "'%s' class is not a subclass of 'Component' class."
                % component.__class__.__name__
            )
        else:
            comp_type = comp_base[-3].__name__
        return comp_type

    def map_component(self, component):
        """ Get the location of component.

        Parameters
        ----------
        component: str or `Component` object
            Component name or component object.
            
        Returns
        -------
        comp: `Component` object
            Component object.
        order: int
            The index/order of the component in the component list
        host_list: List
            The host list of the component.
        comp_type: str
            The component type (e.g., Delay or Phase)
        """
        comps = self.components
        if isinstance(component, str):
            if component not in list(comps.keys()):
                raise AttributeError("No '%s' in the timing model." % component)
            comp = comps[component]
        else:  # When component is an component instance.
            if component not in list(comps.values()):
                raise AttributeError(
                    "No '%s' in the timing model." % component.__class__.__name__
                )
            else:
                comp = component
        comp_type = self.get_component_type(comp)
        host_list = getattr(self, comp_type + "_list")
        order = host_list.index(comp)
        return comp, order, host_list, comp_type

    def add_component(self, component, order=DEFAULT_ORDER, force=False, validate=True):
        """Add a component into TimingModel.

        Parameters
        ----------
        component : Component
            The component to be added to the timing model.
        order : list, optional
            The component category order list. Default is the DEFAULT_ORDER.
        force : bool, optional
            If true, add a duplicate component. Default is False.

        """
        comp_type = self.get_component_type(component)
        if comp_type in self.component_types:
            comp_list = getattr(self, comp_type + "_list")
            cur_cps = []
            for cp in comp_list:
                cur_cps.append((order.index(cp.category), cp))
            # Check if the component has been added already.
            if component.__class__ in (x.__class__ for x in comp_list):
                log.warning(
                    "Component '%s' is already present but was added again."
                    % component.__class__.__name__
                )
                if not force:
                    raise ValueError(
                        "Component '%s' is already present and will not be "
                        "added again. To force add it, use force=True option."
                        % component.__class__.__name__
                    )
        else:
            self.component_types.append(comp_type)
            cur_cps = []

        # link new component to TimingModel
        component._parent = self

        # If the categore is not in the order list, it will be added to the end.
        if component.category not in order:
            new_cp = tuple((len(order) + 1, component))
        else:
            new_cp = tuple((order.index(component.category), component))
        # add new component
        cur_cps.append(new_cp)
        cur_cps.sort(key=lambda x: x[0])
        new_comp_list = [c[1] for c in cur_cps]
        setattr(self, comp_type + "_list", new_comp_list)
        # Set up components
        self.setup()
        # Validate inputs
        if validate:
            self.validate()

    def remove_component(self, component):
        """ Remove one component from the timing model. 
            
        Parameters
        ----------
        component: str or `Component` object
            Component name or component object.
        """
        cp, co_order, host, cp_type = self.map_component(component)
        host.remove(cp)

    def _locate_param_host(self, components, param):
        """ Search for the parameter host component.

        Parameters
        ----------
        components: list
            Searching component list.
        param: str
            Target parameter.

        Return
        ------
        List of tuples. The first element is the component object that have the
        target parameter, the second one is the parameter object. If it is a
        prefix-style parameter, it will return one example of such parameter.
        """
        result_comp = []
        for cp in components:
            if param in cp.params:
<<<<<<< HEAD
                result_comp.append((cp, getattr(cp, param)))
=======
                result_comp.append((cp, getattr(cp, param),))
>>>>>>> 2395a6b8
            else:
                # search for prefixed parameter
                prefixs = cp.param_prefixs
                try:
                    prefix, index_str, index = split_prefixed_name(param)
                except PrefixError:
                    prefix = param

                if prefix in prefixs.keys():
                    result_comp.append(cp, getattr(cp, prefixs[param][0]))

        return result_comp

    def replicate(self, components=[], copy_component=False):
        new_tm = TimingModel()
        for ct in self.component_types:
            comp_list = getattr(self, ct + "_list").values()
            if not copy_component:
                # if not copied, the components' _parent will point to the new
                # TimingModel class.
                new_tm.setup_components(comp_list)
            else:
                new_comp_list = [copy.deepcopy(c) for c in comp_list]
                new_tm.setup_components(new_comp_list)
        new_tm.top_level_params = self.top_level_params
        return new_tm

<<<<<<< HEAD
    def get_components_by_category(self):
        """Return a dict of this model's component objects keyed by the category name"""
        categorydict = defaultdict(list)
        for cp in self.components.values():
            categorydict[cp.category].append(cp)
        # Convert from defaultdict to dict
        return dict(categorydict)
=======
    def get_component_of_category(self):
        category = defaultdict(list)
        for cp in self.components.values():
            category[cp.category].append(cp)
        return dict(category)
>>>>>>> 2395a6b8

    def add_param_from_top(self, param, target_component, setup=False):
        """ Add a parameter to a timing model component.
           
            Parameters
            ----------
            param: str
                Parameter name
            target_component: str
                Parameter host component name. If given as "" it would add
                parameter to the top level `TimingModel` class
            setup: bool, optional
                Flag to run setup() function.  
        """
        if target_component == "":
            setattr(self, param.name, param)
            self.top_level_params += [param.name]
        else:
            if target_component not in list(self.components.keys()):
                raise AttributeError(
                    "Can not find component '%s' in "
                    "timging model." % target_component
                )
            self.components[target_component].add_param(param, setup=setup)

    def remove_param(self, param):
        """Remove a parameter from timing model.

        Parameters
        ----------
        param: str
            The name of parameter to be removed.

        """
        param_map = self.get_params_mapping()
        if param not in list(param_map.keys()):
            raise AttributeError("Can not find '%s' in timing model." % param)
        if param_map[param] == "timing_model":
            delattr(self, param)
            self.top_level_params.remove(param)
        else:
            target_component = param_map[param]
            self.components[target_component].remove_param(param)

    def get_params_mapping(self):
        """Report whick component each parameter name comes from."""
        param_mapping = {}
        for p in self.top_level_params:
            param_mapping[p] = "timing_model"
        for cp in list(self.components.values()):
            for pp in cp.params:
                param_mapping[pp] = cp.__class__.__name__
        return param_mapping

    def get_params_of_type_top(self, param_type):
        result = []
        for cp in self.components.values():
            result += cp.get_params_of_type(param_type)
        return result

    def get_prefix_mapping(self, prefix):
        """Get the index mapping for the prefix parameters.

        Parameters
        ----------
        prefix : str
           Name of prefix.

        Returns
        -------
        dict
           A dictionary with prefix pararameter real index as key and parameter
           name as value.

        """
        parnames = [x for x in self.params if x.startswith(prefix)]
        mapping = dict()
        for parname in parnames:
            par = getattr(self, parname)
            if par.is_prefix == True and par.prefix == prefix:
                mapping[par.index] = parname
        return mapping

    def param_help(self):
        """Print help lines for all available parameters in model."""
        return "".join(
            "{:<40}{}\n".format(cp, getattr(self, par).help_line())
            for par, cp in self.get_params_mapping().items()
        )

    def delay(self, toas, cutoff_component="", include_last=True):
        """Total delay for the TOAs.

        Parameters
        ----------
        toas: toa.table
            The toas for analysis delays.
        cutoff_component: str
            The delay component name that a user wants the calculation to stop
            at.
        include_last: bool
            If the cutoff delay component is included.

        Return the total delay which will be subtracted from the given
        TOA to get time of emission at the pulsar.

        """
        delay = np.zeros(toas.ntoas) * u.second
        if cutoff_component == "":
            idx = len(self.DelayComponent_list)
        else:
            delay_names = [x.__class__.__name__ for x in self.DelayComponent_list]
            if cutoff_component in delay_names:
                idx = delay_names.index(cutoff_component)
                if include_last:
                    idx += 1
            else:
                raise KeyError("No delay component named '%s'." % cutoff_component)

        # Do NOT cycle through delay_funcs - cycle through components until cutoff
        for dc in self.DelayComponent_list[:idx]:
            for df in dc.delay_funcs_component:
                delay += df(toas, delay)
        return delay

    def phase(self, toas, abs_phase=False):
        """Return the model-predicted pulse phase for the given TOAs."""
        # First compute the delays to "pulsar time"
        delay = self.delay(toas)
        phase = Phase(np.zeros(toas.ntoas), np.zeros(toas.ntoas))
        # Then compute the relevant pulse phases
        for pf in self.phase_funcs:
            phase += Phase(pf(toas, delay))

        # If the absolute phase flag is on, use the TZR parameters to compute
        # the absolute phase.
        if abs_phase:
            if "AbsPhase" not in list(self.components.keys()):
                # if no absolute phase (TZRMJD), add the component to the model and calculate it
                from pint.models import absolute_phase

                self.add_component(absolute_phase.AbsPhase())
                self.make_TZR_toa(
                    toas
                )  # TODO:needs timfile to get all toas, but model doesn't have access to timfile. different place for this?
            tz_toa = self.get_TZR_toa(toas)
            tz_delay = self.delay(tz_toa)
            tz_phase = Phase(np.zeros(len(toas.table)), np.zeros(len(toas.table)))
            for pf in self.phase_funcs:
                tz_phase += Phase(pf(tz_toa, tz_delay))
            return phase - tz_phase
        else:
            return phase

    def covariance_matrix(self, toas):
        """This a function to get the TOA covariance matrix for noise models.
           If there is no noise model component provided, a diagonal matrix with
           TOAs error as diagonal element will be returned.
        """
        ntoa = toas.ntoas
        tbl = toas.table
        result = np.zeros((ntoa, ntoa))
        # When there is no noise model.
        if len(self.covariance_matrix_funcs) == 0:
            result += np.diag(tbl["error"].quantity.value ** 2)
            return result

        for nf in self.covariance_matrix_funcs:
            result += nf(toas)
        return result

    def scaled_sigma(self, toas):
        """This a function to get the scaled TOA uncertainties noise models.
           If there is no noise model component provided, a vector with
           TOAs error as values will be returned.
        """
        ntoa = toas.ntoas
        tbl = toas.table
        result = np.zeros(ntoa) * u.us
        # When there is no noise model.
        if len(self.scaled_sigma_funcs) == 0:
            result += tbl["error"].quantity
            return result

        for nf in self.scaled_sigma_funcs:
            result += nf(toas)
        return result

    def noise_model_designmatrix(self, toas):
        result = []
        if len(self.basis_funcs) == 0:
            return None

        for nf in self.basis_funcs:
            result.append(nf(toas)[0])
        return np.hstack([r for r in result])

    def noise_model_basis_weight(self, toas):
        result = []
        if len(self.basis_funcs) == 0:
            return None

        for nf in self.basis_funcs:
            result.append(nf(toas)[1])
        return np.hstack([r for r in result])

    def noise_model_dimensions(self, toas):
        """Returns a dictionary of correlated-noise components in the noise
        model.  Each entry contains a tuple (offset, size) where size is the
        number of basis funtions for the component, and offset is their
        starting location in the design matrix and weights vector."""
        result = {}

        # Correct results rely on this ordering being the
        # same as what is done in the self.basis_funcs
        # property.
        ntot = 0
        for nc in self.NoiseComponent_list:
            bfs = nc.basis_funcs
            if len(bfs) == 0:
                continue
            nbf = 0
            for bf in bfs:
                nbf += len(bf(toas)[1])
            result[nc.category] = (ntot, nbf)
            ntot += nbf

        return result

    def jump_flags_to_params(self, toas):
        """convert jump flags in toas.table["flags"] to jump parameters in the model"""
        from . import jump

        for flag_dict in toas.table["flags"]:
            if "jump" in flag_dict.keys():
                break
        else:
            log.info("No jump flags to process")
            return None
        jump_nums = [
            flag_dict["jump"] if "jump" in flag_dict.keys() else np.nan
            for flag_dict in toas.table["flags"]
        ]
        if "PhaseJump" not in self.components:
            log.info("PhaseJump component added")
            a = jump.PhaseJump()
            a.setup()
            self.add_component(a)
            self.remove_param("JUMP1")
        for num in np.arange(1, np.nanmax(jump_nums) + 1):
            if "JUMP" + str(int(num)) not in self.params:
                param = maskParameter(
                    name="JUMP",
                    index=int(num),
                    key="jump",
                    key_value=int(num),
                    value=0.0,
                    units="second",
                    uncertainty=0.0,
                )
                self.add_param_from_top(param, "PhaseJump")
                getattr(self, param.name).frozen = False
        if 0 in jump_nums:
            for flag_dict in toas.table["flags"]:
                if "jump" in flag_dict.keys() and flag_dict["jump"] == 0:
                    flag_dict["jump"] = int(np.nanmax(jump_nums) + 1)
            param = maskParameter(
                name="JUMP",
                index=int(np.nanmax(jump_nums) + 1),
                key="jump",
                key_value=int(np.nanmax(jump_nums) + 1),
                value=0.0,
                units="second",
                uncertainty=0.0,
            )
            self.add_param_from_top(param, "PhaseJump")
            getattr(self, param.name).frozen = False
        self.components["PhaseJump"].setup()

    def get_barycentric_toas(self, toas, cutoff_component=""):
        """Conveniently calculate the barycentric TOAs.

       Parameters
       ----------
       toas: TOAs object
           The TOAs the barycentric corrections are applied on
       cutoff_delay: str, optional
           The cutoff delay component name. If it is not provided, it will
           search for binary delay and apply all the delay before binary.

       Return
       ------
       astropy.quantity.
           Barycentered TOAs.

        """
        tbl = toas.table
        if cutoff_component == "":
            delay_list = self.DelayComponent_list
            for cp in delay_list:
                if cp.category == "pulsar_system":
                    cutoff_component = cp.__class__.__name__
        corr = self.delay(toas, cutoff_component, False)
        return tbl["tdbld"] * u.day - corr

    def d_phase_d_toa(self, toas, sample_step=None):
        """Return the derivative of phase wrt TOA.

        Parameters
        ----------
        toas : PINT TOAs class
            The toas when the derivative of phase will be evaluated at.
        sample_step : float optional
            Finite difference steps. If not specified, it will take 1/10 of the
            spin period.

        """
        copy_toas = copy.deepcopy(toas)
        if sample_step is None:
            pulse_period = 1.0 / (self.F0.quantity)
            sample_step = pulse_period * 1000
        sample_dt = [-sample_step, 2 * sample_step]

        sample_phase = []
        for dt in sample_dt:
            dt_array = [dt.value] * copy_toas.ntoas * dt._unit
            deltaT = time.TimeDelta(dt_array)
            copy_toas.adjust_TOAs(deltaT)
            phase = self.phase(copy_toas)
            sample_phase.append(phase)
        # Use finite difference method.
        # phase'(t) = (phase(t+h)-phase(t-h))/2+ 1/6*F2*h^2 + ..
        # The error should be near 1/6*F2*h^2
        dp = sample_phase[1] - sample_phase[0]
        d_phase_d_toa = dp.int / (2 * sample_step) + dp.frac / (2 * sample_step)
        del copy_toas
        with u.set_enabled_equivalencies(dimensionless_cycles):
            return d_phase_d_toa.to(u.Hz)

    def d_phase_d_tpulsar(self, toas):
        """Return the derivative of phase wrt time at the pulsar.

        NOT implemented yet.
        """
        pass

    def d_phase_d_param(self, toas, delay, param):
        """Return the derivative of phase with respect to the parameter."""
        # TODO need to do correct chain rule stuff wrt delay derivs, etc
        # Is it safe to assume that any param affecting delay only affects
        # phase indirectly (and vice-versa)??
        par = getattr(self, param)
        result = np.longdouble(np.zeros(toas.ntoas)) * u.cycle / par.units
        param_phase_derivs = []
        phase_derivs = self.phase_deriv_funcs
        delay_derivs = self.delay_deriv_funcs
        if param in list(phase_derivs.keys()):
            for df in phase_derivs[param]:
                result += df(toas, param, delay).to(
                    result.unit, equivalencies=u.dimensionless_angles()
                )
        else:
            # Apply chain rule for the parameters in the delay.
            # total_phase = Phase1(delay(param)) + Phase2(delay(param))
            # d_total_phase_d_param = d_Phase1/d_delay*d_delay/d_param +
            #                         d_Phase2/d_delay*d_delay/d_param
            #                       = (d_Phase1/d_delay + d_Phase2/d_delay) *
            #                         d_delay_d_param

            d_delay_d_p = self.d_delay_d_param(toas, param)
            dpdd_result = np.longdouble(np.zeros(toas.ntoas)) * u.cycle / u.second
            for dpddf in self.d_phase_d_delay_funcs:
                dpdd_result += dpddf(toas, delay)
            result = dpdd_result * d_delay_d_p
        return result.to(result.unit, equivalencies=u.dimensionless_angles())

    def d_delay_d_param(self, toas, param, acc_delay=None):
        """Return the derivative of delay with respect to the parameter."""
        par = getattr(self, param)
        result = np.longdouble(np.zeros(toas.ntoas) * u.s / par.units)
        delay_derivs = self.delay_deriv_funcs
        if param not in list(delay_derivs.keys()):
            raise AttributeError(
                "Derivative function for '%s' is not provided"
                " or not registered. " % param
            )
        for df in delay_derivs[param]:
            result += df(toas, param, acc_delay).to(
                result.unit, equivalencies=u.dimensionless_angles()
            )
        return result

    def d_phase_d_param_num(self, toas, param, step=1e-2):
        """Return the derivative of phase with respect to the parameter.

        Compute the value numerically, using a symmetric finite difference.

        """
        # TODO : We need to know the range of parameter.
        par = getattr(self, param)
        ori_value = par.value
        unit = par.units
        if ori_value == 0:
            h = 1.0 * step
        else:
            h = ori_value * step
        parv = [par.value - h, par.value + h]

        phase_i = np.zeros((toas.ntoas, 2), dtype=np.longdouble) * u.cycle
        phase_f = np.zeros((toas.ntoas, 2), dtype=np.longdouble) * u.cycle
        for ii, val in enumerate(parv):
            par.value = val
            ph = self.phase(toas)
            phase_i[:, ii] = ph.int
            phase_f[:, ii] = ph.frac
        res_i = -phase_i[:, 0] + phase_i[:, 1]
        res_f = -phase_f[:, 0] + phase_f[:, 1]
        result = (res_i + res_f) / (2.0 * h * unit)
        # shift value back to the original value
        par.quantity = ori_value
        return result

    def d_delay_d_param_num(self, toas, param, step=1e-2):
        """Return the derivative of delay with respect to the parameter.

        Compute the value numerically, using a symmetric finite difference.

        """
        # TODO : We need to know the range of parameter.
        par = getattr(self, param)
        ori_value = par.value
        if ori_value is None:
            # A parameter did not get to use in the model
            log.warning("Parameter '%s' is not used by timing model." % param)
            return np.zeros(toas.ntoas) * (u.second / par.units)
        unit = par.units
        if ori_value == 0:
            h = 1.0 * step
        else:
            h = ori_value * step
        parv = [par.value - h, par.value + h]
        delay = np.zeros((toas.ntoas, 2))
        for ii, val in enumerate(parv):
            par.value = val
            try:
                delay[:, ii] = self.delay(toas)
            except:
                par.value = ori_value
                raise
        d_delay = (-delay[:, 0] + delay[:, 1]) / 2.0 / h
        par.value = ori_value
        return d_delay * (u.second / unit)

    def designmatrix(
        self, toas, acc_delay=None, scale_by_F0=True, incfrozen=False, incoffset=True
    ):
        """Return the design matrix.

        The design matrix is the matrix with columns of d_phase_d_param/F0
        or d_toa_d_param; it is used in fitting and calculating parameter
        covariances.

        """
        params = ["Offset"] if incoffset else []
        params += [
            par for par in self.params if incfrozen or not getattr(self, par).frozen
        ]

        F0 = self.F0.quantity  # 1/sec
        ntoas = toas.ntoas
        nparams = len(params)
        delay = self.delay(toas)
        units = []
        # Apply all delays ?
        # tt = toas['tdbld']
        # for df in self.delay_funcs:
        #    tt -= df(toas)

        M = np.zeros((ntoas, nparams))
        for ii, param in enumerate(params):
            if param == "Offset":
                M[:, ii] = 1.0
                units.append(u.s / u.s)
            else:
                # NOTE Here we have negative sign here. Since in pulsar timing
                # the residuals are calculated as (Phase - int(Phase)), which is different
                # from the conventional definition of least square definition (Data - model)
                # We decide to add minus sign here in the design matrix, so the fitter
                # keeps the conventional way.
                q = -self.d_phase_d_param(toas, delay, param)
                M[:, ii] = q
                units.append(u.Unit("") / getattr(self, param).units)

        if scale_by_F0:
            mask = []
            for ii, un in enumerate(units):
                if params[ii] == "Offset":
                    continue
                units[ii] = un * u.second
                mask.append(ii)
            M[:, mask] /= F0.value
        return M, params, units, scale_by_F0

    def read_parfile(self, file, validate=True):
        """Read values from the specified parfile into the model parameters.

        Parameters
        ----------
        file : str or list or file-like
            The parfile to read from. May be specified as a filename,
            a list of lines, or a readable file-like object.

        """
        repeat_param = defaultdict(int)
        param_map = self.get_params_mapping()
        comps = self.components.copy()
        comps["timing_model"] = self
        wants_tcb = None
        stray_lines = []
        for li in interesting_lines(lines_of(file), comments=("#", "C ")):
            k = li.split()
            name = k[0].upper()

            if name == "UNITS":
                if name in repeat_param:
                    raise ValueError("UNITS is repeated in par file")
                else:
                    repeat_param[name] += 1
                if len(k) > 1 and k[1] == "TDB":
                    wants_tcb = False
                else:
                    wants_tcb = li
                continue

            if name == "EPHVER":
                if len(k) > 1 and k[1] != "2" and wants_tcb is None:
                    wants_tcb = li
                log.warning("EPHVER %s does nothing in PINT" % k[1])
                # actually people expect EPHVER 5 to work
                # even though it's supposed to imply TCB which doesn't
                continue

            repeat_param[name] += 1
            if repeat_param[name] > 1:
                k[0] = k[0] + str(repeat_param[name])
                li = " ".join(k)

            used = []
            for p, c in param_map.items():
                if getattr(comps[c], p).from_parfile_line(li):
                    used.append((c, p))
            if len(used) > 1:
                log.warning(
                    "More than one component made use of par file "
                    "line {!r}: {}".format(li, used)
                )
            if used:
                continue

            if name in ignore_params:
                log.debug("Ignoring parfile line '%s'" % (li,))
                continue

            try:
                prefix, f, v = split_prefixed_name(name)
                if prefix in ignore_prefix:
                    log.debug("Ignoring prefix parfile line '%s'" % (li,))
                    continue
            except PrefixError:
                pass

            stray_lines.append(li)

        if wants_tcb:
            raise ValueError(
                "Only UNITS TDB supported by PINT but parfile has {}".format(wants_tcb)
            )
        if stray_lines:
            for l in stray_lines:
                log.warning("Unrecognized parfile line {!r}".format(l))
            for name, param in getattr(self, "discarded_components", []):
                log.warning(
                    "Model component {} was rejected because we "
                    "didn't find parameter {}".format(name, param)
                )
            log.info("Final object: {}".format(repr(self)))

        self.setup()
        # The "validate" functions contain tests for required parameters or
        # combinations of parameters, etc, that can only be done
        # after the entire parfile is read
        if validate:
            self.validate()

    def as_parfile(
        self,
        start_order=["astrometry", "spindown", "dispersion"],
        last_order=["jump_delay"],
    ):
        """Represent the entire model as a parfile string."""
        result_begin = ""
        result_end = ""
        result_middle = ""
        cates_comp = self.get_components_by_category()
        printed_cate = []
        for p in self.top_level_params:
            result_begin += getattr(self, p).as_parfile_line()
        for cat in start_order:
            if cat in list(cates_comp.keys()):
                cp = cates_comp[cat]
                for cpp in cp:
                    result_begin += cpp.print_par()
                printed_cate.append(cat)
            else:
                continue

        for cat in last_order:
            if cat in list(cates_comp.keys()):
                cp = cates_comp[cat]
                for cpp in cp:
                    result_end += cpp.print_par()
                printed_cate.append(cat)
            else:
                continue

        for cat in list(cates_comp.keys()):
            if cat in printed_cate:
                continue
            else:
                cp = cates_comp[cat]
                for cpp in cp:
                    result_middle += cpp.print_par()
                printed_cate.append(cat)

        return result_begin + result_middle + result_end


class ModelMeta(abc.ABCMeta):
    """Ensure timing model registration.

    When a new subclass of Component is created, record its identity in
    a class attribute ``component_types``, provided that the class has
    an attribute ``register``. This makes sure all timing model components
    are listed in ``Component.component_types``.

    """

    def __init__(cls, name, bases, dct):
        regname = "component_types"
        if "register" in dct:
            if cls.register:
                getattr(cls, regname)[name] = cls
        super(ModelMeta, cls).__init__(name, bases, dct)


@six.add_metaclass(ModelMeta)
class Component(object):
    """A base class for timing model components."""

    component_types = {}
    """An index of all registered subtypes.

    Note that classes are registered when their modules are imported,
    so ensure all classes of interest are imported before this list
    is checked.

    """

    def __init__(self):
        self.params = []
        self._parent = None
        self.deriv_funcs = {}
        self.component_special_params = []

    def __repr__(self):
        return "{}(\n    {})".format(
            self.__class__.__name__,
            ",\n    ".join(str(getattr(self, p)) for p in self.params),
        )

    def setup(self):
        """Finalize construction loaded values."""
        pass

    def validate(self):
        """ Validate loaded values."""
        pass

    @property
    def category(self):
        """Category is a feature the class, so delegate."""
        return self.__class__.category

    def __getattr__(self, name):
        try:
            return super(Component, self).__getattribute__(name)
        except AttributeError:
            try:
                p = super(Component, self).__getattribute__("_parent")
                if p is None:
                    raise AttributeError(
                        "'%s' object has no attribute '%s'."
                        % (self.__class__.__name__, name)
                    )
                else:
                    return self._parent.__getattr__(name)
            except:
                raise AttributeError(
                    "'%s' object has no attribute '%s'."
                    % (self.__class__.__name__, name)
                )

    @property
    def param_prefixs(self):
        prefixs = {}
        for p in self.params:
            par = getattr(self, p)
            if par.is_prefix:
                if par.prefix not in prefixs.keys():
<<<<<<< HEAD
                    prefixs[par.prefix] = [p]
=======
                    prefixs[par.prefix] = [
                        p,
                    ]
>>>>>>> 2395a6b8
                else:
                    prefixs[par.prefix].append(p)
        return prefixs

    def get_params_of_type(self, param_type):
        """ Get all the parameters in timing model for one specific type
        """
        result = []
        for p in self.params:
            par = getattr(self, p)
            par_type = type(par).__name__
            par_prefix = par_type[:-9]
            if (
                param_type.upper() == par_type.upper()
                or param_type.upper() == par_prefix.upper()
            ):
                result.append(par.name)
        return result

    def get_prefix_mapping(self, prefix):
        """Get the index mapping for the prefix parameters.

        Parameters
        ----------
        prefix : str
           Name of prefix.

        Returns
        -------
        dict
           A dictionary with prefix pararameter real index as key and parameter
           name as value.

        """
        parnames = [x for x in self.params if x.startswith(prefix)]
        mapping = dict()
        for parname in parnames:
            par = getattr(self, parname)
            if par.is_prefix == True and par.prefix == prefix:
                mapping[par.index] = parname
        return mapping

    def add_param(self, param, deriv_func=None, setup=False):
        """Add a parameter to the Component.

        The parameter is stored in an attribute on the Component object.
        Its name is also recorded in a list, ``self.params``.

        Parameters
        ----------
        param : pint.models.Parameter
            The parameter to be added.
        deriv_func: function
            Derivative function for parameter.
        """
        # This is the case for add "JUMP" like parameters, It will add an
        # index to the parameter name for avoding the conflicts
        # TODO: this is a work around in the current system, but it will be
        # optimized in the future release.
        if isinstance(param, maskParameter):
            # TODO, right now maskParameter add index to parameter name by
            # default. But This is should be optimized. In the future versions,
            # it will change.

            # First get prefix and index from input parameter name
            try:
                prefix, idx_str, idx = split_prefixed_name(param.name)
            except PrefixError:
                prefix = param.name
                idx = 1

            # Check existing prefix
            prefix_map = self.get_prefix_mapping_component(prefix)
            exist_par_name = prefix_map.get(idx, None)
            # Check if parameter value has been set.
            if exist_par_name and getattr(self, exist_par_name).value is not None:
                idx = max(list(prefix_map.keys())) + 1

            # TODO here we have an assumption that maskParameter follow the
            # convention of name + no_leading_zero_index
            param.name = prefix + str(idx)
            param.index = idx

        # A more general check
        if param.name in self.params:
            exist_par = getattr(self, param.name)
            if exist_par.value is not None:
                raise ValueError(
                    "Tried to add a second parameter called {}. "
                    "Old value: {} New value: {}".format(
                        param.name, getattr(self, param.name), param
                    )
                )
            else:
                setattr(self, param.name, param)
        else:  # When parameter not in the params list, we also need to add it.
            setattr(self, param.name, param)
            self.params.append(param.name)
        # Adding parameters to an existing model sometimes need to run setup()
        # function again.
        if setup:
            self.setup()
        if deriv_func is not None:
            self.register_deriv_funcs(func, param.name)

    def remove_param(self, param):
        """Remove a parameter from the Component.

        Parameters
        ----------
        param : str or pint.models.Parameter
            The parameter to remove.

        """
        if isinstance(param, str):
            param_name = param
        else:
            param_name = param.name
        if param_name not in self.params:
            raise ValueError(
                "Tried to remove parameter {} but it is not listed: {}".formmat(
                    param_name, self.params
                )
            )
        self.params.remove(param_name)
        par = getattr(self, param_name)
        all_names = [param] + par.aliases
        if param in self.component_special_params:
            for pn in all_names:
                self.component_special_params.remove(pn)
        delattr(self, param)

    def set_special_params(self, spcl_params):
        als = []
        for p in spcl_params:
            als += getattr(self, p).aliases
        spcl_params += als
        for sp in spcl_params:
            if sp not in self.component_special_params:
                self.component_special_params.append(sp)

    def param_help(self):
        """Print help lines for all available parameters in model."""
        s = "Available parameters for %s\n" % self.__class__
        for par in self.params:
            s += "%s\n" % getattr(self, par).help_line()
        return s

    def get_params_of_type(self, param_type):
        """Get all the parameters in timing model for one specific type."""
        result = []
        for p in self.params:
            par = getattr(self, p)
            par_type = type(par).__name__
            par_prefix = par_type[:-9]
            if (
                param_type.upper() == par_type.upper()
                or param_type.upper() == par_prefix.upper()
            ):
                result.append(par.name)
        return result

    def get_prefix_mapping_component(self, prefix):
        """Get the index mapping for the prefix parameters.

        Parameters
        ----------
        prefix : str
           Name of prefix.

        Returns
        -------
        dict
           A dictionary with prefix parameter real index as key and parameter
           name as value.

        """
        parnames = [x for x in self.params if x.startswith(prefix)]
        mapping = dict()
        for parname in parnames:
            par = getattr(self, parname)
            if par.is_prefix == True and par.prefix == prefix:
                mapping[par.index] = parname
        return mapping

    def match_param_aliases(self, alias):
        # TODO need to search the parent class as well
        p_aliases = {}
        # if alias is a parameter name, return itself
        if self._parent is not None:
            search_target = self._parent
        else:
            search_target = self
        if alias in search_target.params:
            return alias
        # get all the aliases
        for p in self._parent.params:
            par = getattr(self, p)
            if par.aliases != []:
                p_aliases[p] = par.aliases
        # match alias
        for pa, pav in zip(p_aliases.keys(), p_aliases.values()):
            if alias in pav:
                return pa
        # if not found any thing.
        return ""

    def register_deriv_funcs(self, func, param):
        """Register the derivative function in to the deriv_func dictionaries.

        Parameters
        ----------
        func : callable
            Calculates the derivative
        param : str
            Name of parameter the derivative is with respect to

        """
        pn = self.match_param_aliases(param)
        if pn == "":
            raise ValueError("Parameter '%s' in not in the model." % param)

        if pn not in list(self.deriv_funcs.keys()):
            self.deriv_funcs[pn] = [func]
        else:
            # TODO:
            # Runing setup() mulitple times can lead to adding derivative
            # function multiple times. This prevent it from happening now. But
            # in the future, we should think a better way to do so.
            if func in self.deriv_funcs[pn]:
                return
            else:
                self.deriv_funcs[pn] += [func]

    def is_in_parfile(self, para_dict):
        """Check if this subclass included in parfile.

        Parameters
        ----------
        para_dict : dictionary
            A dictionary contain all the parameters with values in string
            from one parfile

        Returns
        -------
        bool
            Whether the subclass is included in the parfile.

        """
        if self.component_special_params:
            for p in self.component_special_params:
                if p in para_dict:
                    return True
            return False

        pNames_inpar = list(para_dict.keys())
        pNames_inModel = self.params

        # FIXME: we have derived classes, this is the sort of thing that
        # should go in them.
        # For solar system Shapiro delay component
        if hasattr(self, "PLANET_SHAPIRO"):
            if "NO_SS_SHAPIRO" in pNames_inpar:
                return False
            else:
                return True

        try:
            bmn = getattr(self, "binary_model_name")
        except AttributeError:
            # This isn't a binary model, keep looking
            pass
        else:
            if "BINARY" in para_dict:
                return bmn == para_dict["BINARY"][0]
            else:
                return False

        # Compare the componets parameter names with par file parameters
        compr = list(set(pNames_inpar).intersection(pNames_inModel))

        if compr == []:
            # Check aliases
            for p in pNames_inModel:
                al = getattr(self, p).aliases
                # No aliases in parameters
                if al == []:
                    continue
                # Find alias check if match any of parameter name in parfile
                if list(set(pNames_inpar).intersection(al)):
                    return True
                else:
                    continue
            # TODO Check prefix parameter
            return False

        return True

    def print_par(self,):
        result = ""
        for p in self.params:
            result += getattr(self, p).as_parfile_line()
        return result


class DelayComponent(Component):
    def __init__(self,):
        super(DelayComponent, self).__init__()
        self.delay_funcs_component = []


class PhaseComponent(Component):
    def __init__(self,):
        super(PhaseComponent, self).__init__()
        self.phase_funcs_component = []
        self.phase_derivs_wrt_delay = []


class TimingModelError(ValueError):
    """Generic base class for timing model errors."""

    pass


class MissingParameter(TimingModelError):
    """A required model parameter was not included.

    Parameters
    ----------
    module
        name of the model class that raised the error
    param
        name of the missing parameter
    msg
        additional message

    """

    def __init__(self, module, param, msg=None):
        super(MissingParameter, self).__init__(msg)
        self.module = module
        self.param = param
        self.msg = msg

    def __str__(self):
        result = self.module + "." + self.param
        if self.msg is not None:
            result += "\n  " + self.msg
        return result<|MERGE_RESOLUTION|>--- conflicted
+++ resolved
@@ -527,11 +527,7 @@
         result_comp = []
         for cp in components:
             if param in cp.params:
-<<<<<<< HEAD
                 result_comp.append((cp, getattr(cp, param)))
-=======
-                result_comp.append((cp, getattr(cp, param),))
->>>>>>> 2395a6b8
             else:
                 # search for prefixed parameter
                 prefixs = cp.param_prefixs
@@ -559,7 +555,6 @@
         new_tm.top_level_params = self.top_level_params
         return new_tm
 
-<<<<<<< HEAD
     def get_components_by_category(self):
         """Return a dict of this model's component objects keyed by the category name"""
         categorydict = defaultdict(list)
@@ -567,13 +562,6 @@
             categorydict[cp.category].append(cp)
         # Convert from defaultdict to dict
         return dict(categorydict)
-=======
-    def get_component_of_category(self):
-        category = defaultdict(list)
-        for cp in self.components.values():
-            category[cp.category].append(cp)
-        return dict(category)
->>>>>>> 2395a6b8
 
     def add_param_from_top(self, param, target_component, setup=False):
         """ Add a parameter to a timing model component.
@@ -1293,13 +1281,7 @@
             par = getattr(self, p)
             if par.is_prefix:
                 if par.prefix not in prefixs.keys():
-<<<<<<< HEAD
                     prefixs[par.prefix] = [p]
-=======
-                    prefixs[par.prefix] = [
-                        p,
-                    ]
->>>>>>> 2395a6b8
                 else:
                     prefixs[par.prefix].append(p)
         return prefixs
