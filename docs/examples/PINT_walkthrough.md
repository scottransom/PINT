---
jupyter:
  jupytext:
    formats: ipynb,md
    text_representation:
      extension: .md
      format_name: markdown
      format_version: '1.1'
      jupytext_version: 1.2.4
  kernelspec:
    display_name: Python 3
    language: python
    name: python3
---

# PINT Example Session


The PINT homepage is at:  https://github.com/nanograv/PINT.
There, you can find a Wiki with information on installing PINT
PINT can be run via a script, in an interactive session with ipython or jupyter, or using one of the command-line tools provided.


## Times of Arrival (TOAs)


The raw data for PINT are TOAs, which can be read in from files in a variety of formats, or constructed programatically. PINT currently can read TEMPO, Tempo2, and Fermi "FT1" photon files.

Note:  The first time TOAs get read in, lots of processing (can) happen, which can take some time. However, a  "pickle" file is saved, so the next time the same file is loaded (if nothing has changed), the TOAs will be loaded from the pickle file, which is much faster.

```python
from __future__ import print_function, division
import numpy as np
import astropy.units as u
```

```python
%matplotlib inline
import matplotlib.pyplot as plt
# Turn on quantity support for plotting. This is very helpful!
from astropy.visualization import quantity_support
quantity_support() 
```

```python
# Here is how to create a single TOA in Python
import pint.toa as toa

a = toa.TOA(
    (54567, 0.876876876876876),
    4.5,
    freq=1400.0,
    obs="GBT",
    backend="GUPPI",
    location=None,
)
print(a)
```

```python
# An example of reading a TOA file
import pint.toa as toa

t = toa.get_TOAs("NGC6440E.tim", usepickle=False)
```

```python
#  Here is a summary.
t.print_summary()
```

```python
# Here is the MJD of the first TOA
t.get_mjds()[0]
```

TOAs are stored in a [Astropy Table](https://astropy.readthedocs.org/latest/table/)  in an instance of the TOAs class.

```python
# List the table columns, which include pre-computed TDB times and solar system positions and velocities
t.table.colnames
```

Lots of cool things that tables can do...

```python
# This pops open a browser window showing the contents of the table
tt = t.table
# tt.show_in_browser()
```

Can do fancy sorting, selecting, re-arranging very easily.

```python
select = t.get_errors() < 20 * u.us
print(select)
```

```python
tt["tdb"][select]
```

Many PINT routines / classes / functions use [Astropy Units](https://astropy.readthedocs.org/latest/units/) internally or externally:

```python
t.get_errors()
```

The times in each row contain (or are derived from) [Astropy Time](https://astropy.readthedocs.org/latest/time/) objects:

```python
t0 = tt["mjd"][0]
```

```python
t0.tai
```

But the most useful timescale, TDB is also stored as long double numpy arrays, to maintain precision:

```python
tt["tdbld"][:3]
```

## Timing (or other) Models


Now let's define and load a timing model

```python
import pint.models as models

m = models.get_model("NGC6440E.par")
```

```python
print(m.as_parfile())
```

Timing models are basically composed of "delay" terms and "phase" terms. Currently the delay terms are organized into two 'levels'. L1 are delay terms local to the Solar System, which are needed for computing 'barycenter-corrected' TOAs. L2 are delay terms for the binary system.  (This system may change in the future to accommodate more complicated scenarios)

```python
m.delay_funcs
```

```python
m.phase_funcs
```

Can easily show/compute individual terms...

```python
ds = m.solar_system_shapiro_delay(t)
print(ds)
```

```python
<<<<<<< HEAD
plt.plot(t.get_mjds(high_precision=False), ds*1e6, 'x')
plt.xlabel("MJD") ; plt.ylabel("Delay ($\mu$s)")
=======
import matplotlib.pyplot as plt

%matplotlib inline
plt.plot(t.get_mjds(high_precision=False), ds * 1e6, "x")
plt.xlabel("MJD")
plt.ylabel("Delay ($\mu$s)")
>>>>>>> 53fce609
```

or all of the terms added together:

```python
m.delay(t)
```

```python
m.phase(t)
```

## Residuals

```python
import pint.residuals as r
```

```python
rs = r.Residuals(t, m)
```

```python
<<<<<<< HEAD
# Note that the Residuals object contains a toas member that has the TOAs used to compute
# the residuals, so you can use that to get the MJDs and uncertainties for each TOA
# Also note that plotting astropy Quantities must be enabled using 
# astropy quanity_support() first (see beginning of this notebook)
plt.errorbar(rs.toas.get_mjds(), rs.time_resids.to(u.us), yerr=rs.toas.get_errors().to(u.us), 
             fmt='.')
=======
# The get_mjds() function returns float MJDs for easy plotting, rather than astropy Time objects
plt.plot(t.get_mjds(), rs, "x")
>>>>>>> 53fce609
plt.title("%s Pre-Fit Timing Residuals" % m.PSR.value)
plt.xlabel("MJD")
plt.ylabel("Residual (phase)")
plt.grid()
```


## Fitting and Post-Fit residuals


The fitter is *completely* separate from the model and the TOA code.  So you can use any type of fitter with some easy coding.  This example uses a very simple Powell minimizer from the SciPy optimize module.

```python
import pint.fitter as fit

f = fit.WLSFitter(t, m)
f.fit_toas()
```

```python
print("Best fit has reduced chi^2 of", f.resids.chi2_reduced)
print("RMS in phase is", f.resids.phase_resids.std())
print("RMS in time is", f.resids.time_resids.std().to(u.us))
print("\n Best model is:")
print(f.model.as_parfile())
```


```python
<<<<<<< HEAD
plt.errorbar(t.get_mjds(),
             f.resids.time_resids.to(u.us),
             t.get_errors().to(u.us), fmt='x')
=======
plt.errorbar(
    t.get_mjds().value,
    f.resids.time_resids.to(u.us).value,
    t.get_errors().to(u.us).value,
    fmt="x",
)
>>>>>>> 53fce609
plt.title("%s Post-Fit Timing Residuals" % m.PSR.value)
plt.xlabel("MJD")
plt.ylabel("Residual (us)")
plt.grid()
```

## Other interesting things


We can make Barycentered TOAs in a single line!

```python
m.get_barycentric_toas(t)
```

```python

```<|MERGE_RESOLUTION|>--- conflicted
+++ resolved
@@ -155,17 +155,9 @@
 ```
 
 ```python
-<<<<<<< HEAD
-plt.plot(t.get_mjds(high_precision=False), ds*1e6, 'x')
-plt.xlabel("MJD") ; plt.ylabel("Delay ($\mu$s)")
-=======
-import matplotlib.pyplot as plt
-
-%matplotlib inline
 plt.plot(t.get_mjds(high_precision=False), ds * 1e6, "x")
 plt.xlabel("MJD")
 plt.ylabel("Delay ($\mu$s)")
->>>>>>> 53fce609
 ```
 
 or all of the terms added together:
@@ -189,17 +181,12 @@
 ```
 
 ```python
-<<<<<<< HEAD
 # Note that the Residuals object contains a toas member that has the TOAs used to compute
 # the residuals, so you can use that to get the MJDs and uncertainties for each TOA
 # Also note that plotting astropy Quantities must be enabled using 
 # astropy quanity_support() first (see beginning of this notebook)
 plt.errorbar(rs.toas.get_mjds(), rs.time_resids.to(u.us), yerr=rs.toas.get_errors().to(u.us), 
              fmt='.')
-=======
-# The get_mjds() function returns float MJDs for easy plotting, rather than astropy Time objects
-plt.plot(t.get_mjds(), rs, "x")
->>>>>>> 53fce609
 plt.title("%s Pre-Fit Timing Residuals" % m.PSR.value)
 plt.xlabel("MJD")
 plt.ylabel("Residual (phase)")
@@ -229,18 +216,9 @@
 
 
 ```python
-<<<<<<< HEAD
 plt.errorbar(t.get_mjds(),
              f.resids.time_resids.to(u.us),
-             t.get_errors().to(u.us), fmt='x')
-=======
-plt.errorbar(
-    t.get_mjds().value,
-    f.resids.time_resids.to(u.us).value,
-    t.get_errors().to(u.us).value,
-    fmt="x",
-)
->>>>>>> 53fce609
+             t.get_errors().to(u.us), fmt="x")
 plt.title("%s Post-Fit Timing Residuals" % m.PSR.value)
 plt.xlabel("MJD")
 plt.ylabel("Residual (us)")
