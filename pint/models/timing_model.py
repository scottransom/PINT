--- conflicted
+++ resolved
@@ -335,7 +335,7 @@
         # after the entire parfile is read
         self.setup()
 
-<<<<<<< HEAD
+
     def is_in_parfile(self,para_dict):
         """ Check if this subclass inclulded in parfile.
             Parameters 
@@ -397,10 +397,8 @@
 
         return True
 
-def generate_timing_model(name, components):
-=======
 def generate_timing_model(name, components, attributes={}):
->>>>>>> dd5aa62d
+
     """Build a timing model from components.
 
     Returns a timing model class generated from the specifiied
